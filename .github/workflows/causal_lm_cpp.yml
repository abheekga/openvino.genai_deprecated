--- conflicted
+++ resolved
@@ -683,11 +683,7 @@
           diff pred2.txt ref.txt
           echo "Chat sample python" passed
 
-<<<<<<< HEAD
-  cpp-vlm_chat_sample-ubuntu:
-=======
   visual_language_chat_sample-ubuntu:
->>>>>>> cfb6e02f
     runs-on: ubuntu-22.04-16-cores
     steps:
       - uses: actions/checkout@v4
@@ -712,14 +708,8 @@
           python -m pip install ./thirdparty/openvino_tokenizers/[transformers] --pre --extra-index-url https://storage.openvinotoolkit.org/simple/wheels/nightly
           python -m pip install --upgrade-strategy eager -r ./samples/requirements.txt --pre --extra-index-url https://storage.openvinotoolkit.org/simple/wheels/nightly
           python ./samples/cpp/visual_language_chat/export_MiniCPM-V-2_6.py ./miniCPM-V-2_6/
-<<<<<<< HEAD
-          wget https://github.com/openvinotoolkit/openvino_notebooks/assets/29454499/d5fbbd1a-d484-415c-88cb-9986625b7b11
+          wget https://github.com/openvinotoolkit/openvino_notebooks/assets/29454499/d5fbbd1a-d484-415c-88cb-9986625b7b11 --output-document cat.jpg
       - name: Run visual_language_chat sample - MiniCPM-V-2_6
-=======
-          wget https://github.com/openvinotoolkit/openvino_notebooks/assets/29454499/d5fbbd1a-d484-415c-88cb-9986625b7b11 --output-document cat.jpg
-          
-      - name: Run chat chat sample
->>>>>>> cfb6e02f
         run: >
           source ./ov/setupvars.sh
           && timeout 120s ./build/samples/cpp/visual_language_chat/visual_language_chat ./miniCPM-V-2_6/ cat.jpg
