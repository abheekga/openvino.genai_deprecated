--- conflicted
+++ resolved
@@ -701,13 +701,8 @@
         run: |
           source ./ov/setupvars.sh
           cmake -DCMAKE_BUILD_TYPE=Release -S ./ -B ./build/
-<<<<<<< HEAD
-          cmake --build ./build/ --config Release --target visual_language_chat -j
+          cmake --build ./build/ --config Release --target visual_language_chat py_generate_pipeline -j
       - name: Download and convert MiniCPM-V-2_6 model and an image
-=======
-          cmake --build ./build/ --config Release --target visual_language_chat py_generate_pipeline -j
-      - name: Download and convert a model and an image
->>>>>>> 5dbd3ab3
         run: |
           source ./ov/setupvars.sh
           python -m pip install ./thirdparty/openvino_tokenizers/[transformers] --pre --extra-index-url https://storage.openvinotoolkit.org/simple/wheels/nightly
